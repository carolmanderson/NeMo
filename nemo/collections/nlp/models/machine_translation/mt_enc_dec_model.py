--- conflicted
+++ resolved
@@ -411,48 +411,16 @@
 
         mode = self.training
 
-<<<<<<< HEAD
         normalizer, tokenizer = self.get_normalizer_and_tokenizer(source_lang)
         detokenizer = self.get_detokenizer(target_lang)
-=======
-        if source_lang == "ja":
-            normalizer = MosesPunctNormalizer(
-                lang=source_lang, pre_replace_unicode_punct=True, post_remove_control_chars=True
-            )
-            tokenizer1 = MosesTokenizer(lang=source_lang)
-            # tokenizer2 = SentencePieceTokenizer(model_path=self.sentencepiece_model)
-        elif source_lang == "zh":
-            normalizer = opencc.OpenCC("t2s.json")
-        else:
-            tokenizer = MosesTokenizer(lang=source_lang)
-            normalizer = MosesPunctNormalizer(lang=source_lang)
-
-        if target_lang == "zh":
-            detokenizer = PanguJiebaDetokenizer()
-        else:
-            detokenizer = MosesDetokenizer(lang=target_lang)
->>>>>>> 1b82b571
 
         try:
             self.eval()
             res = []
             for txt in text:
                 if source_lang != "None":
-<<<<<<< HEAD
                     txt = normalizer.normalize(txt)
                     txt = tokenizer.tokenize(txt, escape=False, return_str=True)
-=======
-                    if source_lang == "ja":
-                        txt = normalizer.normalize(txt)
-                        txt = tokenizer1.tokenize(txt, escape=False, return_str=True)
-                        txt = ' '.join(self.sentencepiece_aux_tokenizer.text_to_tokens(txt))
-                    elif source_lang == "zh":
-                        txt = normalizer.convert(txt)
-                        txt = ' '.join(jieba.cut(txt))
-                    else:
-                        txt = normalizer.normalize(txt)
-                        txt = tokenizer.tokenize(txt, escape=False, return_str=True)
->>>>>>> 1b82b571
                 ids = self.encoder_tokenizer.text_to_ids(txt)
                 ids = [self.encoder_tokenizer.bos_id] + ids + [self.encoder_tokenizer.eos_id]
                 src = torch.Tensor(ids).long().to(self._device).unsqueeze(0)
